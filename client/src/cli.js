--- conflicted
+++ resolved
@@ -139,21 +139,16 @@
     }
 
     //console.log("Input JSON:", inputJson);
-<<<<<<< HEAD
-    const {proof, publicSignals} = await snarkjs.groth16.fullProve(inputJson, "public/rsa.wasm", "public/rsa_0001.zkey");
-    //console.log("Public inputs:", publicSignals);
-    console.log(proof);
-    return {proof: proof, publicInputs: publicSignals};
-=======
-    try {
-        const {proof, publicSignals} = await snarkjs.groth16.fullProve(inputJson, "public/rsa-test.wasm", "public/rsa-test_0001.zkey");
+
+    try {
+        const {proof, publicSignals} = await snarkjs.groth16.fullProve(inputJson, "public/rsa.wasm", "public/rsa_0001.zkey");
         return {proof: proof, publicInputs: publicSignals};
     } catch (error) {
         console.error('Error during proof generation. Did you include yourself in list of group members?');
         console.error(error.message);
         process.exit(1);
     }
->>>>>>> 7391f7c0
+
 }
 
 
@@ -177,16 +172,7 @@
     const publicKeys = readPublicKeys();
     //console.log("Public keys:", publicKeys);
 
-<<<<<<< HEAD
-    const groupMembers = options.groupMembers.split(',');
-    const groupMembersPublicKeys = groupMembers.map(member => {
-        const publicKey = publicKeys.get(member);
-        if (!publicKey) {
-            console.error(`Error: Public key not found for group member: ${member}`);
-            process.exit(1);
-        }
-        return publicKey;
-=======
+
     // IMPORTANT sort the group members to ensure that the ordering
     // doesn't reveal any information
     const groupMembers = options.groupMembers.split(',').sort();
@@ -198,7 +184,7 @@
             process.exit(1);
         }
         return result;
->>>>>>> 7391f7c0
+
     });
 
 
